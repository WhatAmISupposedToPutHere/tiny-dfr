use std::{
    fs::{File, OpenOptions, read_to_string},
    os::{
        fd::AsRawFd,
        unix::{io::OwnedFd, fs::OpenOptionsExt}
    },
    path::Path,
    collections::HashMap,
};
use std::os::fd::AsFd;
use cairo::{
    ImageSurface, Format, Context, Surface,
    FontSlant, FontWeight, Rectangle
};
use rsvg::{Loader, CairoRenderer, SvgHandle};
use drm::control::ClipRect;
use anyhow::{Error, Result};
use input::{
    Libinput, LibinputInterface, Device as InputDevice,
    event::{
        Event, device::DeviceEvent, EventTrait,
        touch::{TouchEvent, TouchEventPosition, TouchEventSlot},
        keyboard::{KeyboardEvent, KeyboardEventTrait, KeyState}
    }
};
use libc::{O_ACCMODE, O_RDONLY, O_RDWR, O_WRONLY, c_char};
use input_linux::{uinput::UInputHandle, EventKind, Key, SynchronizeKind};
use input_linux_sys::{uinput_setup, input_id, timeval, input_event};
use nix::poll::{poll, PollFd, PollFlags};
use privdrop::PrivDrop;
use serde::Deserialize;

mod backlight;
mod display;
mod pixel_shift;

use backlight::BacklightManager;
use display::DrmBackend;
use pixel_shift::PixelShiftManager;
use pixel_shift::PIXEL_SHIFT_WIDTH_PX;

const DFR_WIDTH: i32 = 2008;
const DFR_HEIGHT: i32 = 64;
const BUTTON_COLOR_INACTIVE: f64 = 0.0;
const BUTTON_COLOR_ACTIVE: f64 = 0.400;
const TIMEOUT_MS: i32 = 10 * 1000;

#[derive(Deserialize)]
#[serde(rename_all = "PascalCase")]
struct ConfigProxy {
    media_layer_default: Option<bool>,
    show_button_outlines: Option<bool>
}

struct Config {
    media_layer_default: bool,
    show_button_outlines: bool
}

enum ButtonImage {
    Text(&'static str),
    Svg(SvgHandle)
}

struct Button {
    image: ButtonImage,
    action: Key
}

impl Button {
    fn new_text(text: &'static str, action: Key) -> Button {
        Button {
            action, image: ButtonImage::Text(text)
        }
    }
    fn new_svg(path: &'static str, action: Key) -> Button {
        let svg = Loader::new().read_path(format!("/usr/share/tiny-dfr/{}.svg", path)).unwrap();
        Button {
            action, image: ButtonImage::Svg(svg)
        }
    }
    fn render(&self, c: &Context, button_left_edge: f64, button_width: f64, y_shift: f64) {
        match &self.image {
            ButtonImage::Text(text) => {
                let extents = c.text_extents(text).unwrap();
                c.move_to(
                    button_left_edge + button_width / 2.0 - extents.width() / 2.0,
                    DFR_HEIGHT as f64 / 2.0 + extents.height() / 2.0
                );
                c.show_text(text).unwrap();
            },
            ButtonImage::Svg(svg) => {
                let renderer = CairoRenderer::new(&svg);
                let y = 0.12 * DFR_HEIGHT as f64;
                let size = DFR_HEIGHT as f64 - y * 2.0;
                let x = button_left_edge + button_width / 2.0 - size / 2.0;

                renderer.render_document(c,
                    &Rectangle::new(x, y + y_shift, size, size)
                ).unwrap();
            }
        }
    }
}

struct FunctionLayer {
    buttons: Vec<Button>
}

impl FunctionLayer {
<<<<<<< HEAD
    fn draw(&self, config: &Config, surface: &Surface, active_buttons: &[bool]) {
=======
    fn draw(&self, surface: &Surface, active_buttons: &[bool], pixel_shift: (f64, f64)) {
>>>>>>> 8e2fac60
        let c = Context::new(&surface).unwrap();
        c.translate(DFR_HEIGHT as f64, 0.0);
        c.rotate((90.0f64).to_radians());
        let button_width = (DFR_WIDTH as u64 - PIXEL_SHIFT_WIDTH_PX) as f64 / (self.buttons.len() + 1) as f64;
        let spacing_width = ((DFR_WIDTH as u64 - PIXEL_SHIFT_WIDTH_PX) as f64 - self.buttons.len() as f64 * button_width) / (self.buttons.len() - 1) as f64;
        let radius = 8.0f64;
        let bot = (DFR_HEIGHT as f64) * 0.2;
        let top = (DFR_HEIGHT as f64) * 0.85;
        let (pixel_shift_x, pixel_shift_y) = pixel_shift;

        c.set_source_rgb(0.0, 0.0, 0.0);
        c.paint().unwrap();
        c.select_font_face("sans-serif", FontSlant::Normal, FontWeight::Bold);
        c.set_font_size(32.0);
        for (i, button) in self.buttons.iter().enumerate() {
<<<<<<< HEAD
            let left_edge = i as f64 * (button_width + spacing_width);
            let color = if active_buttons[i] {
                BUTTON_COLOR_ACTIVE
            } else if config.show_button_outlines {
                BUTTON_COLOR_INACTIVE
            } else {
                0.0
            };
=======
            let left_edge = i as f64 * (button_width + spacing_width) + pixel_shift_x + (PIXEL_SHIFT_WIDTH_PX / 2) as f64;
            let color = if active_buttons[i] { BUTTON_COLOR_ACTIVE } else { BUTTON_COLOR_INACTIVE };
>>>>>>> 8e2fac60
            c.set_source_rgb(color, color, color);
            // draw box with rounded corners
            c.new_sub_path();
            let left = left_edge + radius;
            let right = left_edge + button_width - radius;
            c.arc(
                right,
                bot,
                radius,
                (-90.0f64).to_radians(),
                (0.0f64).to_radians(),
            );
            c.arc(
                right,
                top,
                radius,
                (0.0f64).to_radians(),
                (90.0f64).to_radians(),
            );
            c.arc(
                left,
                top,
                radius,
                (90.0f64).to_radians(),
                (180.0f64).to_radians(),
            );
            c.arc(
                left,
                bot,
                radius,
                (180.0f64).to_radians(),
                (270.0f64).to_radians(),
            );
            c.close_path();

            c.fill().unwrap();
            c.set_source_rgb(1.0, 1.0, 1.0);
            button.render(&c, left_edge, button_width, pixel_shift_y);
        }
    }
}

struct Interface;

impl LibinputInterface for Interface {
    fn open_restricted(&mut self, path: &Path, flags: i32) -> Result<OwnedFd, i32> {
        let mode = flags & O_ACCMODE;

        OpenOptions::new()
            .custom_flags(flags)
            .read(mode == O_RDONLY || mode == O_RDWR)
            .write(mode == O_WRONLY || mode == O_RDWR)
            .open(path)
            .map(|file| file.into())
            .map_err(|err| err.raw_os_error().unwrap())
    }
    fn close_restricted(&mut self, fd: OwnedFd) {
        _ = File::from(fd);
    }
}


fn button_hit(num: u32, idx: u32, x: f64, y: f64) -> bool {
    let button_width = DFR_WIDTH as f64 / (num + 1) as f64;
    let spacing_width = (DFR_WIDTH as f64 - num as f64 * button_width) / (num - 1) as f64;
    let left_edge = idx as f64 * (button_width + spacing_width);
    if x < left_edge || x > (left_edge + button_width) {
        return false
    }
    y > 0.1 * DFR_HEIGHT as f64 && y < 0.9 * DFR_HEIGHT as f64
}

fn emit<F>(uinput: &mut UInputHandle<F>, ty: EventKind, code: u16, value: i32) where F: AsRawFd {
    uinput.write(&[input_event {
        value: value,
        type_: ty as u16,
        code: code,
        time: timeval {
            tv_sec: 0,
            tv_usec: 0
        }
    }]).unwrap();
}

fn toggle_key<F>(uinput: &mut UInputHandle<F>, code: Key, value: i32) where F: AsRawFd {
    emit(uinput, EventKind::Key, code as u16, value);
    emit(uinput, EventKind::Synchronize, SynchronizeKind::Report as u16, 0);
}

fn load_config() -> Config {
    let mut base = toml::from_str::<ConfigProxy>(&read_to_string("/usr/share/tiny-dfr/config.toml").unwrap()).unwrap();
    let user = read_to_string("/etc/tiny-dfr/config.toml").map_err::<Error, _>(|e| e.into())
        .and_then(|r| Ok(toml::from_str::<ConfigProxy>(&r)?));
    if let Ok(user) = user {
        base.media_layer_default = user.media_layer_default.or(base.media_layer_default);
        base.show_button_outlines = user.show_button_outlines.or(base.show_button_outlines);
    };
    Config {
        media_layer_default: base.media_layer_default.unwrap(),
        show_button_outlines: base.show_button_outlines.unwrap()
    }
}

fn main() {
    let mut uinput = UInputHandle::new(OpenOptions::new().write(true).open("/dev/uinput").unwrap());
    let mut backlight = BacklightManager::new();
<<<<<<< HEAD
    let config = load_config();
=======
    let mut pixel_shift = PixelShiftManager::new();
>>>>>>> 8e2fac60

    // drop privileges to input and video group
    let groups = ["input", "video"];

    PrivDrop::default()
        .user("nobody")
        .group_list(&groups)
        .apply()
        .unwrap_or_else(|e| { panic!("Failed to drop privileges: {}", e) });

    let mut surface = ImageSurface::create(Format::ARgb32, DFR_HEIGHT, DFR_WIDTH).unwrap();
    let mut active_layer = 0;
    let fkey_layer = FunctionLayer {
        buttons: vec![
            Button::new_text("F1", Key::F1),
            Button::new_text("F2", Key::F2),
            Button::new_text("F3", Key::F3),
            Button::new_text("F4", Key::F4),
            Button::new_text("F5", Key::F5),
            Button::new_text("F6", Key::F6),
            Button::new_text("F7", Key::F7),
            Button::new_text("F8", Key::F8),
            Button::new_text("F9", Key::F9),
            Button::new_text("F10", Key::F10),
            Button::new_text("F11", Key::F11),
            Button::new_text("F12", Key::F12)
        ]
    };
    let media_layer = FunctionLayer {
        buttons: vec![
            Button::new_svg("brightness_low", Key::BrightnessDown),
            Button::new_svg("brightness_high", Key::BrightnessUp),
            Button::new_svg("mic_off", Key::MicMute),
            Button::new_svg("search", Key::Search),
            Button::new_svg("backlight_low", Key::IllumDown),
            Button::new_svg("backlight_high", Key::IllumUp),
            Button::new_svg("fast_rewind", Key::PreviousSong),
            Button::new_svg("play_pause", Key::PlayPause),
            Button::new_svg("fast_forward", Key::NextSong),
            Button::new_svg("volume_off", Key::Mute),
            Button::new_svg("volume_down", Key::VolumeDown),
            Button::new_svg("volume_up", Key::VolumeUp)
        ]
    };
    let layers = if config.media_layer_default { [media_layer, fkey_layer] } else { [fkey_layer, media_layer] };
    let mut button_states = [vec![false; 12], vec![false; 12]];
    let mut needs_redraw = true;
    let mut drm = DrmBackend::open_card().unwrap();
    let mut input_tb = Libinput::new_with_udev(Interface);
    let mut input_main = Libinput::new_with_udev(Interface);
    input_tb.udev_assign_seat("seat-touchbar").unwrap();
    input_main.udev_assign_seat("seat0").unwrap();
    let fd_tb = input_tb.as_fd().try_clone_to_owned().unwrap();
    let fd_main = input_main.as_fd().try_clone_to_owned().unwrap();
    let pollfd_tb = PollFd::new(&fd_tb, PollFlags::POLLIN);
    let pollfd_main = PollFd::new(&fd_main, PollFlags::POLLIN);
    uinput.set_evbit(EventKind::Key).unwrap();
    for layer in &layers {
        for button in &layer.buttons {
            uinput.set_keybit(button.action).unwrap();
        }
    }
    let mut dev_name_c = [0 as c_char; 80];
    let dev_name = "Dynamic Function Row Virtual Input Device".as_bytes();
    for i in 0..dev_name.len() {
        dev_name_c[i] = dev_name[i] as c_char;
    }
    uinput.dev_setup(&uinput_setup {
        id: input_id {
            bustype: 0x19,
            vendor: 0x1209,
            product: 0x316E,
            version: 1
        },
        ff_effects_max: 0,
        name: dev_name_c
    }).unwrap();
    uinput.dev_create().unwrap();

    let mut digitizer: Option<InputDevice> = None;
    let mut touches = HashMap::new();
    loop {
        let mut next_timeout_ms = TIMEOUT_MS;

        let (pixel_shift_needs_redraw, pixel_shift_next_timeout_ms) = pixel_shift.update_pixel_shift();
        if pixel_shift_needs_redraw {
            needs_redraw = true; }
        if pixel_shift_next_timeout_ms != -1 {
            next_timeout_ms = pixel_shift_next_timeout_ms; }

        if needs_redraw {
            needs_redraw = false;
<<<<<<< HEAD
            layers[active_layer].draw(&config, &surface, &button_states[active_layer]);
=======
            layers[active_layer].draw(&surface, &button_states[active_layer], pixel_shift.get_pixel_shift());
>>>>>>> 8e2fac60
            let data = surface.data().unwrap();
            drm.map().unwrap().as_mut()[..data.len()].copy_from_slice(&data);
            drm.dirty(&[ClipRect::new(0, 0, DFR_HEIGHT as u16, DFR_WIDTH as u16)]).unwrap();
        }

        poll(&mut [pollfd_tb, pollfd_main], next_timeout_ms).unwrap();
        input_tb.dispatch().unwrap();
        input_main.dispatch().unwrap();
        for event in &mut input_tb.clone().chain(input_main.clone()) {
            backlight.process_event(&event);
            match event {
                Event::Device(DeviceEvent::Added(evt)) => {
                    let dev = evt.device();
                    if dev.name().contains(" Touch Bar") {
                        digitizer = Some(dev);
                    }
                },
                Event::Keyboard(KeyboardEvent::Key(key)) => {
                    if key.key() == Key::Fn as u32 {
                        let new_layer = match key.key_state() {
                            KeyState::Pressed => 1,
                            KeyState::Released => 0
                        };
                        if active_layer != new_layer {
                            active_layer = new_layer;
                            needs_redraw = true;
                        }
                    }
                },
                Event::Touch(te) => {
                    if Some(te.device()) != digitizer || backlight.current_bl() == 0 {
                        continue
                    }
                    match te {
                        TouchEvent::Down(dn) => {
                            let x = dn.x_transformed(DFR_WIDTH as u32);
                            let y = dn.y_transformed(DFR_HEIGHT as u32);
                            let btn = (x / (DFR_WIDTH as f64 / layers[active_layer].buttons.len() as f64)) as u32;
                            if button_hit(layers[active_layer].buttons.len() as u32, btn, x, y) {
                                touches.insert(dn.seat_slot(), (active_layer, btn));
                                button_states[active_layer][btn as usize] = true;
                                needs_redraw = true;
                                toggle_key(&mut uinput, layers[active_layer].buttons[btn as usize].action, 1);
                            }
                        },
                        TouchEvent::Motion(mtn) => {
                            if !touches.contains_key(&mtn.seat_slot()) {
                                continue;
                            }

                            let x = mtn.x_transformed(DFR_WIDTH as u32);
                            let y = mtn.y_transformed(DFR_HEIGHT as u32);
                            let (layer, btn) = *touches.get(&mtn.seat_slot()).unwrap();
                            let hit = button_hit(layers[layer].buttons.len() as u32, btn, x, y);
                            if button_states[layer][btn as usize] != hit {
                                button_states[layer][btn as usize] = hit;
                                needs_redraw = true;
                                toggle_key(&mut uinput, layers[active_layer].buttons[btn as usize].action, hit as i32);
                            }
                        },
                        TouchEvent::Up(up) => {
                            if !touches.contains_key(&up.seat_slot()) {
                                continue;
                            }
                            let (layer, btn) = *touches.get(&up.seat_slot()).unwrap();
                            if button_states[layer][btn as usize] {
                                button_states[layer][btn as usize] = false;
                                needs_redraw = true;
                                toggle_key(&mut uinput, layers[active_layer].buttons[btn as usize].action, 0);
                            }
                        }
                        _ => {}
                    }
                },
                _ => {}
            }
        }
        backlight.update_backlight();
    }
}<|MERGE_RESOLUTION|>--- conflicted
+++ resolved
@@ -6,6 +6,7 @@
     },
     path::Path,
     collections::HashMap,
+    cmp::min
 };
 use std::os::fd::AsFd;
 use cairo::{
@@ -41,7 +42,7 @@
 
 const DFR_WIDTH: i32 = 2008;
 const DFR_HEIGHT: i32 = 64;
-const BUTTON_COLOR_INACTIVE: f64 = 0.0;
+const BUTTON_COLOR_INACTIVE: f64 = 0.200;
 const BUTTON_COLOR_ACTIVE: f64 = 0.400;
 const TIMEOUT_MS: i32 = 10 * 1000;
 
@@ -49,12 +50,14 @@
 #[serde(rename_all = "PascalCase")]
 struct ConfigProxy {
     media_layer_default: Option<bool>,
-    show_button_outlines: Option<bool>
+    show_button_outlines: Option<bool>,
+    enable_pixel_shift: Option<bool>
 }
 
 struct Config {
     media_layer_default: bool,
-    show_button_outlines: bool
+    show_button_outlines: bool,
+    enable_pixel_shift: bool
 }
 
 enum ButtonImage {
@@ -108,11 +111,7 @@
 }
 
 impl FunctionLayer {
-<<<<<<< HEAD
-    fn draw(&self, config: &Config, surface: &Surface, active_buttons: &[bool]) {
-=======
-    fn draw(&self, surface: &Surface, active_buttons: &[bool], pixel_shift: (f64, f64)) {
->>>>>>> 8e2fac60
+    fn draw(&self, config: &Config, surface: &Surface, active_buttons: &[bool], pixel_shift: (f64, f64)) {
         let c = Context::new(&surface).unwrap();
         c.translate(DFR_HEIGHT as f64, 0.0);
         c.rotate((90.0f64).to_radians());
@@ -128,8 +127,7 @@
         c.select_font_face("sans-serif", FontSlant::Normal, FontWeight::Bold);
         c.set_font_size(32.0);
         for (i, button) in self.buttons.iter().enumerate() {
-<<<<<<< HEAD
-            let left_edge = i as f64 * (button_width + spacing_width);
+            let left_edge = i as f64 * (button_width + spacing_width) + pixel_shift_x + (PIXEL_SHIFT_WIDTH_PX / 2) as f64;
             let color = if active_buttons[i] {
                 BUTTON_COLOR_ACTIVE
             } else if config.show_button_outlines {
@@ -137,10 +135,6 @@
             } else {
                 0.0
             };
-=======
-            let left_edge = i as f64 * (button_width + spacing_width) + pixel_shift_x + (PIXEL_SHIFT_WIDTH_PX / 2) as f64;
-            let color = if active_buttons[i] { BUTTON_COLOR_ACTIVE } else { BUTTON_COLOR_INACTIVE };
->>>>>>> 8e2fac60
             c.set_source_rgb(color, color, color);
             // draw box with rounded corners
             c.new_sub_path();
@@ -237,21 +231,20 @@
     if let Ok(user) = user {
         base.media_layer_default = user.media_layer_default.or(base.media_layer_default);
         base.show_button_outlines = user.show_button_outlines.or(base.show_button_outlines);
+        base.enable_pixel_shift = user.enable_pixel_shift.or(base.enable_pixel_shift);
     };
     Config {
         media_layer_default: base.media_layer_default.unwrap(),
-        show_button_outlines: base.show_button_outlines.unwrap()
+        show_button_outlines: base.show_button_outlines.unwrap(),
+        enable_pixel_shift: base.enable_pixel_shift.unwrap(),
     }
 }
 
 fn main() {
     let mut uinput = UInputHandle::new(OpenOptions::new().write(true).open("/dev/uinput").unwrap());
     let mut backlight = BacklightManager::new();
-<<<<<<< HEAD
     let config = load_config();
-=======
     let mut pixel_shift = PixelShiftManager::new();
->>>>>>> 8e2fac60
 
     // drop privileges to input and video group
     let groups = ["input", "video"];
@@ -336,19 +329,23 @@
     loop {
         let mut next_timeout_ms = TIMEOUT_MS;
 
-        let (pixel_shift_needs_redraw, pixel_shift_next_timeout_ms) = pixel_shift.update_pixel_shift();
-        if pixel_shift_needs_redraw {
-            needs_redraw = true; }
-        if pixel_shift_next_timeout_ms != -1 {
-            next_timeout_ms = pixel_shift_next_timeout_ms; }
+        if config.enable_pixel_shift {
+            let (pixel_shift_needs_redraw, pixel_shift_next_timeout_ms) = pixel_shift.update();
+            if pixel_shift_needs_redraw {
+                needs_redraw = true;
+            }
+            next_timeout_ms = min(next_timeout_ms, pixel_shift_next_timeout_ms);
+        }
+
 
         if needs_redraw {
             needs_redraw = false;
-<<<<<<< HEAD
-            layers[active_layer].draw(&config, &surface, &button_states[active_layer]);
-=======
-            layers[active_layer].draw(&surface, &button_states[active_layer], pixel_shift.get_pixel_shift());
->>>>>>> 8e2fac60
+            let shift = if config.enable_pixel_shift {
+                pixel_shift.get()
+            } else {
+                (0.0, 0.0)
+            };
+            layers[active_layer].draw(&config, &surface, &button_states[active_layer], shift);
             let data = surface.data().unwrap();
             drm.map().unwrap().as_mut()[..data.len()].copy_from_slice(&data);
             drm.dirty(&[ClipRect::new(0, 0, DFR_HEIGHT as u16, DFR_WIDTH as u16)]).unwrap();
