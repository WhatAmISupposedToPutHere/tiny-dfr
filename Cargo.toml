--- conflicted
+++ resolved
@@ -18,13 +18,8 @@
 libc = "0.2"
 input-linux = "0.6"
 input-linux-sys = "0.8"
-<<<<<<< HEAD
 nix = { version = "0.27", features = ["poll"] }
 privdrop = "0.5.3"
 serde = { version = "1", features = ["derive"] }
 toml = "0.8"
-=======
-nix = "0.26"
-privdrop = "0.5.3"
-rand = "0.8.5"
->>>>>>> 8e2fac60
+rand = "0.8"